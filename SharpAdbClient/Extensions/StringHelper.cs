--- conflicted
+++ resolved
@@ -6,14 +6,10 @@
 {
     using System.Text.RegularExpressions;
 
-<<<<<<< HEAD
-    public static partial class StringHelper
-=======
     /// <summary>
     /// Provides extension methods for working with <see cref="string"/> objects.
     /// </summary>
     public static class StringHelper
->>>>>>> 44d778e5
     {
         /// <summary>
         /// Matches the specified source.
